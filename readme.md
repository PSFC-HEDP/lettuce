--- conflicted
+++ resolved
@@ -61,11 +61,7 @@
 LILAC input decks aren't export controlled, but LLE still doesn't like me sharing them freely.
 If you're using this repository, I assume you have LILAC access;
 ask me for the template file and I'll send it to you.
-<<<<<<< HEAD
-It goes in `lettuce/resources`.
-=======
 It goes in `lettuce/resources/templates/`.
->>>>>>> 2a38c55c
 
 ## Recommended workflow
 
